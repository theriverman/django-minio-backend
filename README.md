[![django-app-tests](https://github.com/theriverman/django-minio-backend/actions/workflows/django-tests.yml/badge.svg)](https://github.com/theriverman/django-minio-backend/actions/workflows/django-tests.yml)
[![publish-py-dist-to-pypi](https://github.com/theriverman/django-minio-backend/actions/workflows/publish-to-pypi.yml/badge.svg)](https://github.com/theriverman/django-minio-backend/actions/workflows/publish-to-pypi.yml)
[![PYPI](https://img.shields.io/pypi/v/django-minio-backend.svg)](https://pypi.python.org/pypi/django-minio-backend)

# django-minio-backend
The **django-minio-backend** provides a wrapper around the 
[MinIO Python SDK](https://docs.min.io/docs/python-client-quickstart-guide.html).
See [minio/minio-py](https://github.com/minio/minio-py) for the source.

## Integration
1. Get and install the package:
```bash
pip install django-minio-backend
```

2. Add `django_minio_backend` to `INSTALLED_APPS`:
```python
INSTALLED_APPS = [
    # '...'
    'django_minio_backend',  # https://github.com/theriverman/django-minio-backend
]
```

If you would like to enable on-start consistency check, install via `DjangoMinioBackendConfig`:
```python
INSTALLED_APPS = [
    # '...'
    'django_minio_backend.apps.DjangoMinioBackendConfig',  # https://github.com/theriverman/django-minio-backend
]
``` 
Then add the following parameter to your settings file:
```python
MINIO_CONSISTENCY_CHECK_ON_START = True
```

**Note:** The on-start consistency check equals to manually calling `python manage.py initialize_buckets`. <br>
It is recommended to turn *off* this feature during development by setting `MINIO_CONSISTENCY_CHECK_ON_START` to `False`, 
because this operation can noticeably slow down Django's boot time when many buckets are configured.

3. Add the following parameters to your `settings.py`:
```python
from datetime import timedelta
from typing import List, Tuple

MINIO_ENDPOINT = 'minio.your-company.co.uk'
MINIO_EXTERNAL_ENDPOINT = "external-minio.your-company.co.uk"  # Default is same as MINIO_ENDPOINT
MINIO_EXTERNAL_ENDPOINT_USE_HTTPS = True  # Default is same as MINIO_USE_HTTPS
MINIO_ACCESS_KEY = 'yourMinioAccessKey'
MINIO_SECRET_KEY = 'yourVeryS3cr3tP4ssw0rd'
MINIO_USE_HTTPS = True
MINIO_URL_EXPIRY_HOURS = timedelta(days=1)  # Default is 7 days (longest) if not defined
MINIO_CONSISTENCY_CHECK_ON_START = True
MINIO_PRIVATE_BUCKETS = [
    'django-backend-dev-private',
]
MINIO_PUBLIC_BUCKETS = [
    'django-backend-dev-public',
]
MINIO_POLICY_HOOKS: List[Tuple[str, dict]] = []
<<<<<<< HEAD
MINIO_BUCKET_EXISTENCE_CHECK_BEFORE_SAVE = True  # Default: True // Creates bucket if missing, then save
=======
# MINIO_MEDIA_FILES_BUCKET = 'my-media-files-bucket'  # replacement for MEDIA_ROOT
# MINIO_STATIC_FILES_BUCKET = 'my-static-files-bucket'  # replacement for STATIC_ROOT
>>>>>>> 8514d89e
```

4. Implement your own Attachment handler and integrate **django-minio-backend**:
```python
from django.db import models
from django_minio_backend import MinioBackend, iso_date_prefix

class PrivateAttachment(models.Model):   
    file = models.FileField(verbose_name="Object Upload",
                            storage=MinioBackend(bucket_name='django-backend-dev-private'),
                            upload_to=iso_date_prefix)
```

5. Initialize the buckets & set their public policy (OPTIONAL):<br>
This `django-admin` command creates both the private and public buckets in case one of them does not exists,
and sets the *public* bucket's privacy policy from `private`(default) to `public`.<br>
```bash
python manage.py initialize_buckets
```

Code reference: [initialize_buckets.py](django_minio_backend/management/commands/initialize_buckets.py).

### Static Files Support
**django-minio-backend** allows serving static files from MinIO.
To learn more about Django static files, see [Managing static files](https://docs.djangoproject.com/en/3.2/howto/static-files/), and [STATICFILES_STORAGE](https://docs.djangoproject.com/en/3.2/ref/settings/#staticfiles-storage).

To enable static files support, update your `settings.py`:
```python
STATICFILES_STORAGE = 'django_minio_backend.models.MinioBackendStatic'
MINIO_STATIC_FILES_BUCKET = 'my-static-files-bucket'  # replacement for STATIC_ROOT
# Add the value of MINIO_STATIC_FILES_BUCKET to one of the pre-configured bucket lists. eg.:
# MINIO_PRIVATE_BUCKETS.append(MINIO_STATIC_FILES_BUCKET)
# MINIO_PUBLIC_BUCKETS.append(MINIO_STATIC_FILES_BUCKET)
```

The value of `STATIC_URL` is ignored, but it must be defined otherwise Django will throw an error.

**IMPORTANT**<br>
The value set in `MINIO_STATIC_FILES_BUCKET` must be added either to `MINIO_PRIVATE_BUCKETS` or `MINIO_PUBLIC_BUCKETS`,
otherwise **django-minio-backend** will raise an exception. This setting determines the privacy of generated file URLs which can be unsigned public or signed private.  

**Note:** If `MINIO_STATIC_FILES_BUCKET` is not set, the default value (`auto-generated-static-media-files`) will be used. Policy setting for default buckets is **private**.

### Default File Storage Support
**django-minio-backend** can be configured as a default file storage.
To learn more, see [DEFAULT_FILE_STORAGE](https://docs.djangoproject.com/en/3.2/ref/settings/#default-file-storage).

To configure **django-minio-backend** as the default file storage, update your `settings.py`:
```python
DEFAULT_FILE_STORAGE = 'django_minio_backend.models.MinioBackend'
MINIO_MEDIA_FILES_BUCKET = 'my-media-files-bucket'  # replacement for MEDIA_ROOT
# Add the value of MINIO_STATIC_FILES_BUCKET to one of the pre-configured bucket lists. eg.:
# MINIO_PRIVATE_BUCKETS.append(MINIO_STATIC_FILES_BUCKET)
# MINIO_PUBLIC_BUCKETS.append(MINIO_STATIC_FILES_BUCKET)
```

The value of `MEDIA_URL` is ignored, but it must be defined otherwise Django will throw an error.

**IMPORTANT**<br>
The value set in `MINIO_MEDIA_FILES_BUCKET` must be added either to `MINIO_PRIVATE_BUCKETS` or `MINIO_PUBLIC_BUCKETS`,
otherwise **django-minio-backend** will raise an exception. This setting determines the privacy of generated file URLs which can be unsigned public or signed private.

**Note:** If `MINIO_MEDIA_FILES_BUCKET` is not set, the default value (`auto-generated-bucket-media-files`) will be used. Policy setting for default buckets is **private**.

### Health Check
To check the connection link between Django and MinIO, use the provided `MinioBackend.is_minio_available()` method.<br>
It returns a `MinioServerStatus` instance which can be quickly evaluated as boolean.<br>

**Example:**
```python
from django_minio_backend import MinioBackend

minio_available = MinioBackend().is_minio_available()  # An empty string is fine this time
if minio_available:
    print("OK")
else:
    print("NOK")
    print(minio_available.details)
```

### Policy Hooks
You can configure **django-minio-backend** to automatically execute a set of pre-defined policy hooks. <br>
Policy hooks can be defined in `settings.py` by adding `MINIO_POLICY_HOOKS` which must be a list of tuples. <br>
Policy hooks are automatically picked up by the `initialize_buckets` management command.

For an exemplary policy, see the implementation of `def set_bucket_to_public(self)` 
in [django_minio_backend/models.py](django_minio_backend/models.py) or the contents 
of [examples/policy_hook.example.py](examples/policy_hook.example.py).

### Consistency Check On Start
When enabled, the `initialize_buckets` management command gets called automatically when Django starts. <br>
This command connects to the configured minIO server and checks if all buckets defined in `settings.py`. <br>
In case a bucket is missing or its configuration differs, it gets created and corrected.

### Reference Implementation
For a reference implementation, see [Examples](examples).

## Compatibility
  * Django 2.2 or later
  * Python 3.6.0 or later
  * MinIO SDK 7.0.2 or later

**Note:** This library relies heavily on [PEP 484 -- Type Hints](https://www.python.org/dev/peps/pep-0484/) 
which was introduced in *Python 3.5.0*.

## Contribution
Please find the details in [CONTRIBUTE.md](CONTRIBUTE.md)

## Copyright
  * theriverman/django-minio-backend licensed under the MIT License
  * minio/minio-py is licensed under the Apache License 2.0<|MERGE_RESOLUTION|>--- conflicted
+++ resolved
@@ -57,12 +57,9 @@
     'django-backend-dev-public',
 ]
 MINIO_POLICY_HOOKS: List[Tuple[str, dict]] = []
-<<<<<<< HEAD
-MINIO_BUCKET_EXISTENCE_CHECK_BEFORE_SAVE = True  # Default: True // Creates bucket if missing, then save
-=======
 # MINIO_MEDIA_FILES_BUCKET = 'my-media-files-bucket'  # replacement for MEDIA_ROOT
 # MINIO_STATIC_FILES_BUCKET = 'my-static-files-bucket'  # replacement for STATIC_ROOT
->>>>>>> 8514d89e
+MINIO_BUCKET_EXISTENCE_CHECK_BEFORE_SAVE = True  # Default: True // Creates bucket if missing, then save
 ```
 
 4. Implement your own Attachment handler and integrate **django-minio-backend**:
